--- conflicted
+++ resolved
@@ -1,58 +1,6 @@
-<<<<<<< HEAD
-### DecyphArr(Qbittorent, but with Debrid Support)
-
-![ui](doc/main.png)
-
-This is an implementation of QbitTorrent with a **Multiple Debrid service support**. Written in Go.
-
-### Table of Contents
-
-- [DecyphArr(Qbittorent, but with Debrid Support)](#decypharrqbittorent-but-with-debrid-support)
-- [Table of Contents](#table-of-contents)
-- [Features](#features)
-- [Supported Debrid Providers](#supported-debrid-providers)
-- [Installation](#installation)
-    - [Docker](#docker)
-      - [Registry](#registry)
-      - [Tags](#tags)
-    - [Binary](#binary)
-- [Usage](#usage)
-  - [Connecting to Sonarr/Radarr](#connecting-to-sonarrradarr)
-  - [Basic Sample Config](#basic-sample-config)
-    - [Debrid Config](#debrid-config)
-    - [Repair Config (**BETA**)](#repair-config-beta)
-    - [Proxy Config](#proxy-config)
-    - [Qbittorrent Config](#qbittorrent-config)
-    - [Arrs Config](#arrs-config)
-- [Repair Worker](#repair-worker)
-- [Proxy](#proxy)
-  - [**Note**: Proxy has stopped working for Real Debrid, Debrid Link, and All Debrid. It still works for Torbox. This is due to the changes in the API of the Debrid Providers.](#note-proxy-has-stopped-working-for-real-debrid-debrid-link-and-all-debrid-it-still-works-for-torbox-this-is-due-to-the-changes-in-the-api-of-the-debrid-providers)
-- [Changelog](#changelog)
-- [TODO](#todo)
-
-### Features
-
-- Mock Qbittorent API that supports the Arrs(Sonarr, Radarr, etc)
-- A Full-fledged UI for managing torrents
-- Proxy support for the Arrs
-- Real Debrid Support
-- Torbox Support
-- Debrid Link Support
-- Multi-Debrid Providers support
-- Repair Worker for missing files (**BETA**)
-
-The proxy is useful for filtering out un-cached Debrid torrents
-
-### Supported Debrid Providers
-- [Real Debrid](https://real-debrid.com)
-- [Torbox](https://torbox.app)
-- [Debrid Link](https://debrid-link.com)
-- [All Debrid](https://alldebrid.com)
-=======
 # DecyphArr
 
 ![ui](docs/docs/images/main.png)
->>>>>>> 58fb4e6e
 
 **DecyphArr** is an implementation of QbitTorrent with **Multiple Debrid service support**, written in Go.
 
