# Decypharr

![ui](docs/docs/images/main.png)

**Decypharr** is an implementation of QbitTorrent with **Multiple Debrid service support**, written in Go.

## What is Decypharr?

<<<<<<< HEAD
Decypharr combines the power of QBittorrent with popular Debrid services to enhance your media management. It provides a familiar interface for Sonarr, Radarr, and other \*Arr applications while leveraging the capabilities of Debrid providers.
=======
Decypharr combines the power of QBittorrent with popular Debrid services to enhance your media management. It provides a familiar interface for Sonarr, Radarr, and other \*Arr applications.
>>>>>>> 54c421a4

## Features

- Mock Qbittorent API that supports the Arrs (Sonarr, Radarr, Lidarr etc)
- Full-fledged UI for managing torrents
- Proxy support for filtering out un-cached Debrid torrents
- Multiple Debrid providers support
- WebDAV server support for each debrid provider
- Repair Worker for missing files

## Supported Debrid Providers

- [Real Debrid](https://real-debrid.com)
- [Torbox](https://torbox.app)
- [Debrid Link](https://debrid-link.com)
- [All Debrid](https://alldebrid.com)

## Quick Start

### Docker (Recommended)

```yaml
version: '3.7'
services:
  decypharr:
    image: cy01/blackhole:latest # or cy01/blackhole:beta
    container_name: decypharr
    ports:
      - "8282:8282" # qBittorrent
    volumes:
      - /mnt/:/mnt
      - ./configs/:/app # config.json must be in this directory
    restart: unless-stopped
```

## Documentation

For complete documentation, please visit our [Documentation](https://sirrobot01.github.io/decypharr/).

The documentation includes:

- Detailed installation instructions
- Configuration guide
- Usage with Sonarr/Radarr
- WebDAV setup
- Repair Worker information
- ...and more!

## Basic Configuration

```json
{
  "debrids": [
    {
      "name": "realdebrid",
      "api_key": "your_api_key_here",
      "folder": "/mnt/remote/realdebrid/__all__/",
      "use_webdav": true
    }
  ],
  "qbittorrent": {
    "download_folder": "/mnt/symlinks/",
    "categories": ["sonarr", "radarr"]
  },
  "use_auth": false,
  "log_level": "info",
  "port": "8282"
}
```

## Contributing

Contributions are welcome! Please feel free to submit a Pull Request.

## License
This project is licensed under the MIT License. See the [LICENSE](LICENSE) file for details.<|MERGE_RESOLUTION|>--- conflicted
+++ resolved
@@ -6,11 +6,7 @@
 
 ## What is Decypharr?
 
-<<<<<<< HEAD
-Decypharr combines the power of QBittorrent with popular Debrid services to enhance your media management. It provides a familiar interface for Sonarr, Radarr, and other \*Arr applications while leveraging the capabilities of Debrid providers.
-=======
 Decypharr combines the power of QBittorrent with popular Debrid services to enhance your media management. It provides a familiar interface for Sonarr, Radarr, and other \*Arr applications.
->>>>>>> 54c421a4
 
 ## Features
 
